import numpy as np
import torch
from pina.geometry import Location
from pina.utils import LabelTensor
from sympy.matrices.expressions.blockmatrix import bounds
from scipy.spatial import Voronoi, voronoi_plot_2d


class PolygonLocation(Location):
    """
    Implementation of a 3D Polygon Domain with flexible sampling based on a sample_mode label,
    including normal vectors in both XY plane and Z direction, and frequency domain support.
    """

    def __init__(self, vertices, bound, f_values, sample_mode='interior', z_range=(0, 1), device='cpu',scale=1e-6):
        """
        :param vertices: List of (x, y) tuples representing polygon vertices (base).
        :param sample_mode: Sampling mode ('interior', 'edges', 'both').
        :param z_range: Tuple (z_min, z_max) representing the Z-axis range.
        :param freq_range: Tuple (f_min, f_max) representing the frequency range for sampling.
        :param device: Device for tensor computations ('cpu' or 'cuda').
        """
        super().__init__()

        if sample_mode not in ['interior', 'edges', 'outer']:
            raise ValueError("sample_mode must be 'interior', 'edges', or 'both'")
        self.sample_mode = sample_mode
        self.z_range = z_range  # Z 軸範圍
        self.f_values = f_values  # 頻率範圍
        self.device = device
        self.bound = bound
        self.scale = scale
        self.vertices = self._ensure_counter_clockwise(vertices)
    def _ensure_counter_clockwise(self, vertices):
        """
        Ensure the vertices are ordered counter-clockwise.
        """
        area = 0.0
        for i in range(len(vertices)):
            x1, y1 = vertices[i]
            x2, y2 = vertices[(i + 1) % len(vertices)]
            area += (x2/self.scale - x1/self.scale) * (y2/self.scale + y1/self.scale)

        if area > 0:  # If area is positive, the vertices are clockwise
            vertices.reverse()
        return vertices

    def is_inside(self, points):
        """
        Check if points are inside the polygon or on its edges using ray-casting algorithm.
        If the polygon is defined by edges only, checks if points lie on the edges.
        """
        result = []
        epsilon = 1e-6  # 浮點數誤差閾值

        for point in points:
            x, y = point[:2]  # 只考慮 X, Y 平面
            inside = False
            on_edge = False  # 新增邊界標誌

            n = len(self.vertices)
            p1x, p1y = self.vertices[0]

            for i in range(n + 1):
                p2x, p2y = self.vertices[i % n]

                # **1️⃣ 檢查是否在邊緣上**
                if (min(p1x, p2x) - epsilon <= x <= max(p1x, p2x) + epsilon and
                        min(p1y, p2y) - epsilon <= y <= max(p1y, p2y) + epsilon):
                    # 計算線段與點的最小距離
                    edge_length = ((p2x - p1x) ** 2 + (p2y - p1y) ** 2) ** 0.5
                    if edge_length > epsilon:  # 避免除以零
                        distance = abs((p2y - p1y) * x - (p2x - p1x) * y + p2x * p1y - p2y * p1x) / edge_length
                        if distance < epsilon:
                            on_edge = True

                # **2️⃣ 判斷內部 (射線法)**
                if y > min(p1y, p2y):
                    if y <= max(p1y, p2y):
                        if x <= max(p1x, p2x):
                            if p1y != p2y:
                                xinters = (y - p1y) * (p2x - p1x) / (p2y - p1y) + p1x
                                if p1x == p2x or x <= xinters:
                                    inside = not inside

                p1x, p1y = p2x, p2y

            # **3️⃣ 結合內部和邊界判斷**
            if inside or on_edge:
                result.append(True)
            else:
                result.append(False)

        return torch.tensor(result, dtype=torch.bool, device=self.device)

    def _sample_on_edges(self, n):
        """
        Sample points uniformly on the surface of a polygonal prism,
        including top and bottom faces and side walls.
        """
        edge_points = []

        edges_xy = [(self.vertices[i], self.vertices[(i + 1) % len(self.vertices)]) for i in range(len(self.vertices))]
        num_points_per_section = n // 3  # 分為底面、頂面、側面

        total_length = sum(torch.sqrt((torch.tensor(p2[0]) - torch.tensor(p1[0])) ** 2 +
                                      (torch.tensor(p2[1]) - torch.tensor(p1[1])) ** 2)
                           for p1, p2 in edges_xy)

        points_per_edge = [int(n * torch.sqrt((torch.tensor(p2[0]) - torch.tensor(p1[0])) ** 2 +
                                              (torch.tensor(p2[1]) - torch.tensor(p1[1])) ** 2) / total_length)
                           for p1, p2 in edges_xy]

        for (p1, p2), num_points in zip(edges_xy, points_per_edge):
            for i in range(num_points):
                t = i / max(num_points - 1, 1)
                x = p1[0] * (1 - t) + p2[0] * t
                y = p1[1] * (1 - t) + p2[1] * t
                z = torch.rand(1).item() * (self.z_range[1] - self.z_range[0]) + self.z_range[0]
                edge_points.append([x, y, z])

        ## 1️⃣ **在 XY 平面 (z_min 和 z_max) 的內部均勻取樣**
        for z in [self.z_range[0], self.z_range[1]]:
            bbox_x = [min(p[0] for p in self.vertices), max(p[0] for p in self.vertices)]
            bbox_y = [min(p[1] for p in self.vertices), max(p[1] for p in self.vertices)]

            sampled_points_xy = 0
            attempts = 0
            max_attempts = 99999  # 最大嘗試次數，防止死循環
            while sampled_points_xy < num_points_per_section and attempts < max_attempts:
                x = torch.rand(1).item() * (bbox_x[1] - bbox_x[0]) + bbox_x[0]
                y = torch.rand(1).item() * (bbox_y[1] - bbox_y[0]) + bbox_y[0]
                point = torch.tensor([x, y])
                if self.is_inside([point])[0]:
                    edge_points.append([x, y, z])
                    sampled_points_xy += 1

                attempts += 1

        return edge_points

    def _sample_interior(self, n):
        """
        Sample points inside the polygon, extended into the Z-axis.
        """
        interior_points = []
        bbox_x = [min(p[0] for p in self.vertices), max(p[0] for p in self.vertices)]
        bbox_y = [min(p[1] for p in self.vertices), max(p[1] for p in self.vertices)]

        while len(interior_points) < n:
            x = torch.rand(1) * (bbox_x[1] - bbox_x[0]) + bbox_x[0]
            y = torch.rand(1) * (bbox_y[1] - bbox_y[0]) + bbox_y[0]
            z = torch.rand(1).item() * (self.z_range[1]/self.scale - self.z_range[0]/self.scale) + self.z_range[0]/self.scale
            point = torch.tensor([x.item(), y.item()], device=self.device)
            if self.is_inside([point])[0]:
                interior_points.append([x.item(), y.item(), z])

        return interior_points

    def _sample_outer(self, n):
        """
        Sample points inside the polygon, extended into the Z-axis.
        """
        interior_points = []
        bbox_x = [self.bound['x'][0]/self.scale, self.bound['x'][1]/self.scale]
        bbox_y = [self.bound['y'][0]/self.scale, self.bound['y'][1]/self.scale]

        while len(interior_points) < n:
            x = torch.rand(1) * (bbox_x[1] - bbox_x[0]) + bbox_x[0]
            y = torch.rand(1) * (bbox_y[1] - bbox_y[0]) + bbox_y[0]
            z = torch.rand(1).item() * (self.z_range[1]/self.scale - self.z_range[0]/self.scale) + self.z_range[0]/self.scale
            point = torch.tensor([x.item(), y.item()], device=self.device)
            if not(self.is_inside([point])[0]):
                interior_points.append([x.item(), y.item(), z])

        return interior_points

    def calculate_normal_vector(self):
        """
        Automatically calculate the normal vector for edge segments in 3D space.
        """
        normal_vectors = []
        edges = [(self.vertices[i], self.vertices[(i + 1) % len(self.vertices)]) for i in range(len(self.vertices))]
        z_min, z_max = self.z_range
        if z_min < z_max:
            # 計算 XY 平面上的邊法向量
            for (p1, p2) in edges:
                # 定義兩個邊緣點 (p1, p2) 和 z 軸上下界，構建三個點來定義一個平面
                point1 = torch.tensor([p1[0], p1[1], z_min], dtype=torch.float32, device=self.device)
                point2 = torch.tensor([p2[0], p2[1], z_min], dtype=torch.float32, device=self.device)
                point3 = torch.tensor([p1[0], p1[1], z_max], dtype=torch.float32, device=self.device)

                # 計算兩個邊緣向量
                edge_vector_1 = point2 - point1  # 邊的方向向量
                edge_vector_2 = point3 - point1  # 垂直於邊的 z 軸方向向量

                # 計算叉積以獲得法向量
                normal = torch.cross(edge_vector_1, edge_vector_2, dim=0)
                if not (all(normal == 0)):
                    normal = normal / torch.norm(normal)  # 正規化為單位向量

                    normal_vectors.append(normal)
        if len(list(set(self.vertices))) > 2:
            # 添加平行於 Z 軸的法向量（上表面和下表面）
            top_surface_normal = torch.tensor([0.0, 0.0, 1.0], dtype=torch.float32, device=self.device)  # Z 軸正方向
            bottom_surface_normal = torch.tensor([0.0, 0.0, -1.0], dtype=torch.float32, device=self.device)  # Z 軸負方向

            # 將上表面和下表面的法向量分別添加到法向量列表中

            normal_vectors.append(top_surface_normal)
            normal_vectors.append(bottom_surface_normal)

        return normal_vectors

    def sample(self, n, mode='random', variables=['x', 'y', 'z', 'f']):
        """
        Sample points in 3D space, including Z and frequency dimensions.
        """

        if self.sample_mode == 'interior':
            sampled_points = self._sample_interior(n)
        elif self.sample_mode == 'edges':
            sampled_points = self._sample_on_edges(n)
        elif self.sample_mode == 'outer':
            sampled_points = self._sample_outer(n)

        # 添加頻率維度取樣
        f_values = torch.tensor(self.f_values, device=self.device)

        # 合併 x, y, z, f
        sampled_points_with_f = [
            (point[0]*self.scale, point[1]*self.scale, point[2]*self.scale, f.item()) for point in sampled_points for f in f_values
        ]

        return LabelTensor(torch.tensor(sampled_points_with_f, dtype=torch.float32, device=self.device),
                           labels=['x', 'y', 'z', 'f'])


class PortLocation(Location):
    """
    定義 PortLocation，用於指定初始條件的位置。
    - 空間坐標: (x, y, z) 為單點。
    - 頻率範圍: 可以是一個頻率範圍 (f_min, f_max) 或頻率列表 [f1, f2, ...]。
    """

    def __init__(self, point, frequencies, device='cpu'):
        """
        :param point: 單點 (x, y, z) 作為空間位置。
        :param frequencies: 頻率列表或範圍 (list of float)。
        :param device: 使用裝置 (CPU 或 CUDA)。
        """
        super().__init__()
        if len(point) != 3:
            raise ValueError("point 必須是 (x, y, z) 的單點坐標。")

        self.point = point  # (x, y, z)
        self.frequencies = frequencies if isinstance(frequencies, list) else [frequencies]
        self.device = device

    def is_inside(self, points):
        pass

    def sample(self, n, mode='all', variables=['x', 'y', 'z', 'f']):
        """
        生成樣本點，包含 (x, y, z) 和頻率範圍內的所有頻率。
        :param mode: 'all' 表示返回所有頻率的樣本點。
        :param variables: 返回的樣本點包含的變量名稱。
        :return: LabelTensor 包含 x, y, z, f。
        """
        samples = []
        x, y, z = self.point

        for f in self.frequencies:
            samples.append([x, y, z, f])

        return LabelTensor(torch.tensor(samples, dtype=torch.float32, device=self.device), labels=variables)

    def __repr__(self):
        return (f"PortLocation(point={self.point}, frequencies={self.frequencies}, device='{self.device}')")


# 測試 3D PolygonLocation

if __name__ == "__main__":
    # 定義 XY 平面頂點
    scale = 1e-6
    vertices = [
        (1.0 * scale, -1.0 * scale),
        (-1.0 * scale, -1.0 * scale),
        (-1.0 * scale, 1.0 * scale),
        (1.0 * scale, 1.0 * scale)
    ]
    bound = {
        'x': [-1 * scale, 2 * scale],
        'y': [-1 * scale, 1 * scale],
        'z': [0 * scale, 0.1 * scale]
    }
    # 創建 PolygonLocation 物件
<<<<<<< HEAD
    polygon = PolygonLocation(vertices, bound, f_values=[1e9], sample_mode='interior', z_range=(0.0 * scale, 1.0 * scale))
=======
    polygon = PolygonLocation(vertices, bound, f_values=[1e9], sample_mode='outer', z_range=(0.0 * scale, 1.0 * scale))
>>>>>>> 13f1db54

    # 執行邊緣取樣
    edge_points = polygon.sample(1500)
    print(edge_points.device)
    edge_points = torch.tensor(edge_points)

    print("取樣點總數:", edge_points.shape)  # 應有大量點
    print("範例點 (前5個):", edge_points[:5])  # 顯示前五個點
    print(edge_points.device)
    # 3D 視覺化
    import matplotlib.pyplot as plt

    fig = plt.figure(figsize=(10, 8))
    ax = fig.add_subplot(111)

    ax.scatter(edge_points[:, 0], edge_points[:, 1], c='b', marker='o',alpha=0.5)

    ax.set_title('3D Edge Sampling: XY Planes and Faces')
    ax.set_xlabel('X-axis')
    ax.set_ylabel('Y-axis')
    plt.show()<|MERGE_RESOLUTION|>--- conflicted
+++ resolved
@@ -296,11 +296,9 @@
         'z': [0 * scale, 0.1 * scale]
     }
     # 創建 PolygonLocation 物件
-<<<<<<< HEAD
+
     polygon = PolygonLocation(vertices, bound, f_values=[1e9], sample_mode='interior', z_range=(0.0 * scale, 1.0 * scale))
-=======
-    polygon = PolygonLocation(vertices, bound, f_values=[1e9], sample_mode='outer', z_range=(0.0 * scale, 1.0 * scale))
->>>>>>> 13f1db54
+
 
     # 執行邊緣取樣
     edge_points = polygon.sample(1500)
